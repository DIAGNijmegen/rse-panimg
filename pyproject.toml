--- conflicted
+++ resolved
@@ -1,10 +1,6 @@
 [tool.poetry]
 name = "panimg"
-<<<<<<< HEAD
-version = "0.7.1"
-=======
-version = "0.8.0"
->>>>>>> 5109c509
+version = "0.8.1"
 description = "Conversion of medical images to MHA and TIFF."
 license = "Apache-2.0"
 authors = ["James Meakin <panimg@jmsmkn.com>"]
