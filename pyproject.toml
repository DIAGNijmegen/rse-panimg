[tool.black]
line-length = 79
target-version = ['py37']

[tool.pytest.ini_options]
minversion = "6.0"
testpaths = [
    "tests",
]
python_files = "tests.py test_*.py *_tests.py"
addopts = "--strict-markers --showlocals -n auto --dist loadscope"

[tool.tox]
legacy_tox_ini = """
[tox]
isolated_build = True
envlist = py37, py38, py39

[gh-actions]
python =
    3.7: py37
    3.8: py38
    3.9: py39

[testenv]
whitelist_externals = poetry
commands =
    poetry install -v
    poetry run pytest --cov=tests/ --cov=panimg/
"""

[tool.poetry]
name = "panimg"
version = "0.2.2"
description = "Conversion of medical images to MHA and TIFF."
license = "Apache-2.0"
authors = ["James Meakin <12661555+jmsmkn@users.noreply.github.com>"]
readme = "README.md"
repository = "https://github.com/DIAGNijmegen/rse-panimg"
classifiers = [
    "Development Status :: 3 - Alpha",
    "Intended Audience :: Developers",
    "Intended Audience :: Healthcare Industry",
    "Operating System :: POSIX",
]

[tool.poetry.scripts]
panimg = "panimg.cli:cli"

[tool.poetry.dependencies]
python = "^3.7"
pydantic = "*"
numpy = "*"
SimpleITK = "*"
pydicom = "*"
Pillow = "*"
openslide-python = "*"
pyvips = "*"
tifffile = "*"
<<<<<<< HEAD
construct = "*"
pylibjpeg = "*" # Required by oct-converter
=======
click = "*"
>>>>>>> d88659e9

[tool.poetry.dev-dependencies]
pytest = "*"
pytest-xdist = "*"
pytest-randomly = "*"
pytest-cov = "*"
tox = "*"

[build-system]
requires = ["poetry-core>=1.0.0"]
build-backend = "poetry.core.masonry.api"<|MERGE_RESOLUTION|>--- conflicted
+++ resolved
@@ -57,12 +57,9 @@
 openslide-python = "*"
 pyvips = "*"
 tifffile = "*"
-<<<<<<< HEAD
 construct = "*"
 pylibjpeg = "*" # Required by oct-converter
-=======
 click = "*"
->>>>>>> d88659e9
 
 [tool.poetry.dev-dependencies]
 pytest = "*"
