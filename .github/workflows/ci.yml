name: CI

on:
  push:
  pull_request:
  release:
    types:
      - published

env:
  MINIMUM_PYTHON_VERSION: '3.8'

concurrency:
  group: ${{ github.head_ref || github.run_id }}
  cancel-in-progress: true

jobs:

  precommit:
    runs-on: ubuntu-latest
    steps:
      - name: Install Python ${{ env.MINIMUM_PYTHON_VERSION }}
        uses: actions/setup-python@v3
        with:
          python-version: ${{ env.MINIMUM_PYTHON_VERSION }}
      - uses: actions/checkout@v3
      - name: Install pre-commit
        run: |
          python -m pip install --upgrade pip
          python -m pip install pre-commit virtualenv!=20.0.6
          pre-commit install
      - name: Run static code inspections
        run: pre-commit run --all-files

  build:
    runs-on: ubuntu-latest
    strategy:
      matrix:
        python-version: ["3.8"]#, "3.9", "3.10", "3.11"]
    steps:
      - uses: actions/checkout@v3
      - name: Set up Python ${{ matrix.python-version }}
        uses: actions/setup-python@v3
        with:
          python-version: ${{ matrix.python-version }}
      - name: Install vips and openslide
        run: sudo apt-get update && sudo apt-get install -yq libvips-dev libopenslide-dev
      - name: Install dependencies
        run: |
          python -m pip install --upgrade pip
          python -m pip install tox tox-gh-actions poetry 'urllib3<2'
<<<<<<< HEAD
        # urllib3 version pinned because of bug described here: https://github.com/ionrock/cachecontrol/issues/292
=======
>>>>>>> ec8223d7
      - name: Test with tox
        run: |
          tox

  deploy:
    if: github.event_name == 'release'
    needs: [precommit, build]
    runs-on: ubuntu-latest
    steps:
      - name: Install Python ${{ env.MINIMUM_PYTHON_VERSION }}
        uses: actions/setup-python@v3
        with:
          python-version: ${{ env.MINIMUM_PYTHON_VERSION }}
      - uses: actions/checkout@v3
      - name: Install dependencies
        run: |
          python -m pip install --upgrade pip
          python -m pip install poetry
      - name: Upload to pypi
        env:
          POETRY_PYPI_TOKEN_PYPI: ${{ secrets.POETRY_PYPI_TOKEN_PYPI }}
        run: |
          poetry publish --build<|MERGE_RESOLUTION|>--- conflicted
+++ resolved
@@ -36,7 +36,7 @@
     runs-on: ubuntu-latest
     strategy:
       matrix:
-        python-version: ["3.8"]#, "3.9", "3.10", "3.11"]
+        python-version: ["3.8", "3.9", "3.10", "3.11"]
     steps:
       - uses: actions/checkout@v3
       - name: Set up Python ${{ matrix.python-version }}
@@ -49,10 +49,6 @@
         run: |
           python -m pip install --upgrade pip
           python -m pip install tox tox-gh-actions poetry 'urllib3<2'
-<<<<<<< HEAD
-        # urllib3 version pinned because of bug described here: https://github.com/ionrock/cachecontrol/issues/292
-=======
->>>>>>> ec8223d7
       - name: Test with tox
         run: |
           tox
