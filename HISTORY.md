# History

<<<<<<< HEAD
## 0.7.1 (2022-04-20)

* Added support for Python 3.10
=======
## 0.8.0 (2022-04-12)

* Group DICOM studies by series instance UID or stack ID
* Exclude SimpleITK 2.1.1.1
>>>>>>> 5109c509

## 0.7.0 (2022-03-14)

* Refactored DICOM loading handling some extra corner cases

## 0.6.1 (2022-03-08)

* Fix loading of 2D DICOM

## 0.6.0 (2022-02-25)

* Added support for enhanced DICOM files
* Added header validation for nrrd and nifti files

## 0.5.3 (2022-02-01)

* Fix determination of slice spacing with oblique volumes

## 0.5.2 (2021-10-20)

* Fix duplicate except clause

## 0.5.1 (2021-10-04)

* Fix default values for extra metadata fields

## 0.5.0 (2021-10-01)

* Added extra metadata fields to PanImg object
* Allow array-like window level values in MHA files
* Simplified 4D ITK loading

## 0.4.2 (2021-09-06)

* Added support for nrrd files

## 0.4.1 (2021-08-31)

* Added support for vips 8.10

## 0.4.0 (2021-08-09)

* Removed dependency on `gdcm`
* `panimg` now requires `pydicom>=2.2`

## 0.3.2 (2021-08-06)

* Added `recurse_subdirectories` option to `convert`

## 0.3.1 (2021-07-26)

* Added support for e2e files

## 0.3.0 (2021-05-31)

* Added support for fds and fda images
* Added a CLI

## 0.2.2 (2021-05-05)

* Fix imports in subdirectories

## 0.2.1 (2021-04-12)

* Allows importing without pyvips and openslide
  * Checks for these libraries are now only done where needed at runtime

## 0.2.0 (2021-03-23)

* Builders now return generators
* Added post processors

## 0.1.0 (2021-03-09)

* Initial version<|MERGE_RESOLUTION|>--- conflicted
+++ resolved
@@ -1,15 +1,13 @@
 # History
 
-<<<<<<< HEAD
-## 0.7.1 (2022-04-20)
+## 0.8.1 (2022-04-20)
 
 * Added support for Python 3.10
-=======
+
 ## 0.8.0 (2022-04-12)
 
 * Group DICOM studies by series instance UID or stack ID
 * Exclude SimpleITK 2.1.1.1
->>>>>>> 5109c509
 
 ## 0.7.0 (2022-03-14)
 
